import datetime as dt
import requests
import pkg_resources
import pandas as pd
from bs4 import BeautifulSoup
from itertools import product as iter_product
<<<<<<< HEAD
import os
=======
>>>>>>> b5f6509f


def cetesb_aqs():
    '''
    Return a dataframe with the air quality stations (AQS) names and codes
    required to use cetesb_data_download, all_pol, and all_met functions.

    It contains these fields:
        name : AQS name
        code : AQS code
        lat  : AQS latitude
        lon  : AQS longitude
    '''
    aqs_stream = pkg_resources.resource_stream(__name__,
                                               "data/cetesb_lat_lon.csv")
    return pd.read_csv(aqs_stream)


def cetesb_param():
    '''
    Return a dataframe with parameters and their codes required to use
    cetesb_data_download function.

    It contains these fields:
        name : Parameter name
        code : Parameter code
    '''
    param_stream = pkg_resources.resource_stream(__name__,
                                                 "data/cetesb_param.csv")
    return pd.read_csv(param_stream)


def my_to_datetime(date_str):
    '''
    Transform dates
    with with 01 - 24 hours to 00 - 23 hours.
    It is based on this question on stackwoverflow:
        https://stackoverflow.com/questions/43359479/pandas-parsing-2400-instead-of-0000

    Parameters
    ----------
    date_str : str
        string with date.

    Returns
    -------
    Timestamp
        date as Timestamp.

    '''
    if date_str[11:13] != '24':
        return pd.to_datetime(date_str, format='%d/%m/%Y_%H:%M')

    date_str = date_str[0:11] + '00' + date_str[13:]
    return pd.to_datetime(date_str, format='%d/%m/%Y_%H:%M') + \
        dt.timedelta(days=1)


def cetesb_retrieve(cetesb_login: str, cetesb_password: str,
                    start_date: str, end_date: str,
<<<<<<< HEAD
                    parameter, station, csv: bool = False,
                    all_dates: bool = True, verbose: bool = False) -> pd.DataFrame:
=======
                    parameter: int | list[int], station: int | list[int],
                    csv: bool = False,
                    all_dates: bool = True) -> pd.DataFrame | None:
>>>>>>> b5f6509f
    """
    Download a parameter for one Air Quality Station station
    from CETESB AQS network. Passing lists of integers to parameter and/or
    stations generate duplicated indexes.

    Parameters
    ----------
    cetesb_login : str
        cetesb qualar username.
    cetesb_password : str
        cetesb qualar username's password.
    start_date : str
        date to start download in %dd/%mm/%YYYY.
    end_date : str
        date to end download in %dd/%mm/%YYYY.
    parameter : int or list of int
        parameter code.
    station : int or list of int
        AQS code.
    csv : Bool, optional
        Export to csv file. The default is False.
    all_dates : Bool, optional
        Make a complete df with all dates. Setting as false can
        reduce the output size. The default is True.

    Returns
    -------
    dat_complete : pandas DataFrame
        DataFrame with a column with date and parameter values.
    """

    login_url = "https://qualar.cetesb.sp.gov.br/qualar/autenticador"
    request_url = 'https://qualar.cetesb.sp.gov.br/qualar/exportaDados.do?method=pesquisar'

    login_data = {
        'cetesb_login': cetesb_login,
        'cetesb_password': cetesb_password
    }

    search_data_list = []
    search_data_proto = {
        'irede': 'A',
        'dataInicialStr': start_date,
        'dataFinalStr': end_date,
        'iTipoDado': 'P'
    }

    if type(station) is not list:
        station = [station]
    if type(parameter) is not list:
        parameter = [parameter]

    for station_number, parameter_number in iter_product(station, parameter):
        search_data_station = search_data_proto.copy()
        search_data_station['estacaoVO.nestcaMonto'] = station_number
        search_data_station['parametroVO.nparmt'] = parameter_number
        search_data_list.append(search_data_station)

    soup_list = []
    with requests.Session() as s:

        if verbose:
            print('Loggin in...')

        _ = s.post(login_url, data=login_data)

        if verbose:
            print('Loggin success.')
            print('Requesting data...')

        for search_data in search_data_list:

            r = s.post(request_url, data=search_data)
            soup_list.append(BeautifulSoup(r.content, 'lxml'))

        if verbose:
            print('Request success.')

    if all_dates:
        day1 = pd.to_datetime(start_date, format='%d/%m/%Y')
        day2 = pd.to_datetime(end_date, format='%d/%m/%Y') + dt.timedelta(days=1)
        all_date = pd.DataFrame(index=pd.date_range(day1.strftime('%m/%d/%Y'),
                                                    day2.strftime('%m/%d/%Y'),
                                                    freq='H'))

    if verbose:
        print('Cleaning data...')

    # Scrapping cleaning
    dat_list = []
    for soup in soup_list:
        data = []
        table = soup.find('table', attrs={'id': 'tbl'})

        if table is None:
            continue

        rows = table.find_all('tr')
        row_data = rows[2:]
        for row in row_data:
            cols = row.find_all('td')
            cols = [ele.text.strip() for ele in cols]
            data.append([ele for ele in cols if ele])

        dat = pd.DataFrame(data)

        if len(dat) <= 1:
            continue

        dat = dat[[3, 4, 6, 7, 8, 9]]
        dat.columns = ['day', 'hour', 'name', 'pol_name', 'units', 'val']

        dat['date'] = dat.day + '_' + dat.hour

        # Changing date type to string to datestamp
        dat['date'] = dat.date.apply(my_to_datetime)

        # Changing val type from string/object to numeric
        dat['val'] = dat.val.str.replace(',', '.').astype(float)

        if all_dates:
            dat = all_date.join(dat.set_index('date')).dropna(how='all')

        dat_list.append(dat)

    if verbose:
        print('Cleaning complete.')

    if len(dat_list) == 0:
        if verbose:
            print('Warning: Empty dataset! Please check if the stations has the parameters available in the timeframe.')
        return pd.DataFrame(columns=['day', 'hour', 'name', 'pol_name', 'units', 'val', 'date'])

    dat_complete = pd.concat(dat_list, axis=0)

    if csv:
        file_name = str(parameter) + '_' + str(station) + '.csv'
        dat_complete.to_csv(file_name, index_label='date')

    if verbose:
        print('Retrieve complete.')

    return dat_complete


<<<<<<< HEAD
def cetesb_retrieve_robust(cetesb_login: str, cetesb_password: str,
                           start_date: str, end_date: str,
                           parameter, station,
                           save_path: str,
                           max_iter: int = 100, verbose=False):
    """
    Robust version of cetesb_retrieve for large datasets.
    Download parameter(s) for Air Quality station(s) from CETESB AQS network.
    This function returns a report of the successiful and failed imports.
    The dataset and reports are saved in a file each iteration.

    Parameters
    ----------
    cetesb_login : str
        cetesb qualar username.
    cetesb_password : str
        cetesb qualar username's password.
    start_date : str
        date to start download in %dd/%mm/%YYYY.
    end_date : str
        date to end download in %dd/%mm/%YYYY.
    parameter : int or list of int
        parameter code.
    station : int or list of int
        AQS code.
    save_path : str
        File path.
    max_iter : positive int
        Max number of requests in case of failure.
    verbose : bool

    Returns
    -------
    report : tuple[
    list[list[str | int | list[int]]], list[list[str | int | list[int]]]]
        A tuple with lists of station_parameter combinations of successifull and unsuccessiful downloads.
    """

    # Assert types
    if type(station) is not list:
        station = [station]
    if type(parameter) is not list:
        parameter = [parameter]

    # Make headers
    successes_path = os.path.splitext(save_path)[0] + '_successes.csv'
    failures_path = os.path.splitext(save_path)[0] + '_failures.csv'
    pd.DataFrame(columns=['station', 'parameter']).to_csv(successes_path)
    pd.DataFrame(columns=['station', 'parameter']).to_csv(failures_path)
    pd.DataFrame(columns=['day', 'hour', 'name',
                          'pol_name', 'units', 'val', 'date']).to_csv(save_path, index=False)

    # Make scrappers` inputs
    login_url = "https://qualar.cetesb.sp.gov.br/qualar/autenticador"
    request_url = 'https://qualar.cetesb.sp.gov.br/qualar/exportaDados.do?method=pesquisar'

    login_data = {
        'cetesb_login': cetesb_login,
        'cetesb_password': cetesb_password
    }
    search_data_list = []
    search_data_proto = {
        'irede': 'A',
        'dataInicialStr': start_date,
        'dataFinalStr': end_date,
        'iTipoDado': 'P'
    }
    for station_number, parameter_number in iter_product(station, parameter):
        search_data_station = search_data_proto.copy()
        search_data_station['estacaoVO.nestcaMonto'] = station_number
        search_data_station['parametroVO.nparmt'] = parameter_number
        search_data_list.append(search_data_station)

    def clean_scrap(scrap_data):
        data = []
        table = scrap_data.find('table', attrs={'id': 'tbl'})

        if table is None:
            return None

        rows = table.find_all('tr')
        row_data = rows[2:]
        for row in row_data:
            cols = row.find_all('td')
            cols = [ele.text.strip() for ele in cols]
            data.append([ele for ele in cols if ele])
        dat = pd.DataFrame(data)

        if len(dat) <= 1:
            return None

        dat = dat[[3, 4, 6, 7, 8, 9]]
        dat.columns = ['day', 'hour', 'name', 'pol_name', 'units', 'val']
        dat['date'] = dat.day + '_' + dat.hour
        dat['date'] = dat.date.apply(my_to_datetime)
        dat['val'] = dat.val.str.replace(',', '.').astype(float)

        return dat

    def scrap_table(search):
        for _ in range(1, max_iter):
            if verbose:
                print('Trying scrap request')
            request = s.post(request_url, data=search)
            if verbose:
                print('Scrap request success')
            if request is None:
                if verbose:
                    print('request returned None')
                continue
            cleaned_scrap = clean_scrap(BeautifulSoup(request.content, 'lxml'))
            if cleaned_scrap is not None:
                break
            if verbose:
                print('Empty scrap')

        return cleaned_scrap

    def report(failure: bool = False):
        report_path = successes_path
        if failure:
            report_path = failures_path
        if verbose:
            print(search_data['estacaoVO.nestcaMonto'], search_data['parametroVO.nparmt'])
        pd.DataFrame({'station': search_data['estacaoVO.nestcaMonto'],
                      'parameter': search_data['parametroVO.nparmt']},
                     index=[0]).to_csv(report_path, mode='a', header=False)

    successes = []
    failures = []
    with requests.Session() as s:
        if verbose:
            print('Trying login')
        # Login
        _ = s.post(login_url, data=login_data)
        if verbose:
            print('Login successful')
        # Request
        for search_data in search_data_list:
            scrap = scrap_table(search_data)
            if scrap is None:
                if verbose:
                    print('Scrap fail')
                failures.append([search_data['estacaoVO.nestcaMonto'], search_data['parametroVO.nparmt']])
                report(failure=True)
                continue
            if verbose:
                print('Scrap success')
            scrap.to_csv(save_path, mode='a', header=False)
            successes.append([search_data['estacaoVO.nestcaMonto'], search_data['parametroVO.nparmt']])
            report()

    return successes, failures


=======
>>>>>>> b5f6509f
def cetesb_retrieve_pol(cetesb_login, cetesb_password,
                        start_date, end_date, station,
                        csv=False, voc=False):
    '''
    Download photochemical pollutants

    Parameters
    ----------
    cetesb_login : str
        cetesb qualar username.
    cetesb_password : str
        cetesb qualar username's password.
    start_date : str
        date to start download in %dd/%mm/%YYYY.
    end_date : str
        date to end download in %dd/%mm/%YYYY.
    station : int
        AQS code.
    csv_photo : Bool, optional
        Export to csv file. The default is False.

    Returns
    -------
    all_photo_df : pandas DataFrame
        Data Frame with date index (America/Sao_Paulo),
        O3, NO, NO2, CO, PM10, PM2.5 columns.

    '''
    o3 = cetesb_retrieve(cetesb_login, cetesb_password,
                         start_date, end_date, 63, station)
    no = cetesb_retrieve(cetesb_login, cetesb_password,
                         start_date, end_date, 17, station)
    no2 = cetesb_retrieve(cetesb_login, cetesb_password,
                          start_date, end_date, 15, station)
    nox = cetesb_retrieve(cetesb_login, cetesb_password,
                          start_date, end_date, 18, station)
    co = cetesb_retrieve(cetesb_login, cetesb_password,
                         start_date, end_date, 16, station)
    so2 = cetesb_retrieve(cetesb_login, cetesb_password,
                          start_date, end_date, 13, station)
    pm10 = cetesb_retrieve(cetesb_login, cetesb_password,
                           start_date, end_date, 12, station)
    pm25 = cetesb_retrieve(cetesb_login, cetesb_password,
                           start_date, end_date, 57, station)

    all_photo_df = pd.DataFrame({
        'o3': o3.val,
        'no': no.val,
        'no2': no2.val,
        'nox': nox.val,
        'co': co.val,
        'so2': so2.val,
        'pm10': pm10.val,
        'pm25': pm25.val
    }, index=o3.index)

    if voc:
        tol = cetesb_retrieve(cetesb_login, cetesb_password,
                              start_date, end_date, 62, station)
        ben = cetesb_retrieve(cetesb_login, cetesb_password,
                              start_date, end_date, 61, station)
        all_photo_df["tol"] = tol.val
        all_photo_df["ben"] = ben.val

    all_photo_df.index = all_photo_df.index.tz_localize('America/Sao_Paulo')

    if csv:
        all_photo_df.to_csv('all_pol_' + str(station) + '.csv',
                            index_label='date')
    else:
        return all_photo_df


def cetesb_retrieve_met(cetesb_login, cetesb_password,
                        start_date, end_date, station,
                        in_k=False, rm_flag=True,
                        csv=False):
    '''
    Download meteorological parameters

    Parameters
    ----------
    cetesb_login : str
        cetesb qualar username.
    cetesb_password : str
        cetesb qualar username's password.
    start_date : str
        date to start download in %dd/%mm/%YYYY.
    end_date : str
        date to end download in %dd/%mm/%YYYY.
    station : int
        AQS code.
    in_k : Bool, optional
        Temperature in Kelvin. The default is False.
    rm_flag : Bool, optional
        Filter wind calm and no values wind direction. The default is True.
    csv_met : Bool, optional
        Export to csv file. The default is False.

    Returns
    -------
    all_met_df : pandas DataFrame
        Data Frame with date index  (America/Sao_Paulo),
        TC, RH, WS and WD columns.

    '''
    tc = cetesb_retrieve(cetesb_login, cetesb_password,
                         start_date, end_date, 25, station)
    rh = cetesb_retrieve(cetesb_login, cetesb_password,
                         start_date, end_date, 28, station)
    ws = cetesb_retrieve(cetesb_login, cetesb_password,
                         start_date, end_date, 24, station)
    wd = cetesb_retrieve(cetesb_login, cetesb_password,
                         start_date, end_date, 23, station)
    if in_k:
        K = 273.15
    else:
        K = 0

    all_met_df = pd.DataFrame({
        't2': tc.val + K,
        'rh2': rh.val,
        'ws': ws.val,
        'wd': wd.val
    }, index=tc.index)

    all_met_df.index = all_met_df.index.tz_localize('America/Sao_Paulo')

    # Filtering 777 and 888 values
    if rm_flag:
        filter_flags = all_met_df['wd'] <= 360
        all_met_df['wd'].where(filter_flags, inplace=True)

    # Export to csv
    if csv:
        all_met_df.to_csv('all_met_' + str(station) + '.csv',
                          index_label='date')
    else:
        return all_met_df<|MERGE_RESOLUTION|>--- conflicted
+++ resolved
@@ -4,10 +4,6 @@
 import pandas as pd
 from bs4 import BeautifulSoup
 from itertools import product as iter_product
-<<<<<<< HEAD
-import os
-=======
->>>>>>> b5f6509f
 
 
 def cetesb_aqs():
@@ -68,14 +64,8 @@
 
 def cetesb_retrieve(cetesb_login: str, cetesb_password: str,
                     start_date: str, end_date: str,
-<<<<<<< HEAD
                     parameter, station, csv: bool = False,
                     all_dates: bool = True, verbose: bool = False) -> pd.DataFrame:
-=======
-                    parameter: int | list[int], station: int | list[int],
-                    csv: bool = False,
-                    all_dates: bool = True) -> pd.DataFrame | None:
->>>>>>> b5f6509f
     """
     Download a parameter for one Air Quality Station station
     from CETESB AQS network. Passing lists of integers to parameter and/or
@@ -221,7 +211,6 @@
     return dat_complete
 
 
-<<<<<<< HEAD
 def cetesb_retrieve_robust(cetesb_login: str, cetesb_password: str,
                            start_date: str, end_date: str,
                            parameter, station,
@@ -377,8 +366,6 @@
     return successes, failures
 
 
-=======
->>>>>>> b5f6509f
 def cetesb_retrieve_pol(cetesb_login, cetesb_password,
                         start_date, end_date, station,
                         csv=False, voc=False):
